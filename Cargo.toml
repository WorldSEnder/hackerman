[package]
name = "cargo-hackerman"
version = "0.1.0"
edition = "2021"

# See more keys and their definitions at https://doc.rust-lang.org/cargo/reference/manifest.html

[dependencies]
anyhow = "1.0.52"
# bpaf = { git = "https://github.com/pacak/bpaf", rev = "6cc8b76127ca95e318a127ee55ae290b75bf48e4", features = ["derive"] }
bpaf = { path = "../bpaf", features = ["derive"] }
dot = "0.1.4"
#guppy = "0.12.6"
semver = "1.0.4"
petgraph = "0.6.0"
<<<<<<< HEAD
toml_edit = "0.13.3"
tracing = "0.1.29"
tracing-subscriber = { version = "0.3.5", default-features = false, features = [ "alloc", "env-filter", "registry", "std", "fmt" ] }
tempfile = { version = "3.3.0", optional = true }
cargo_metadata = "*"
target-spec = "0.9"
kstring = "=1.0"
=======
toml_edit = "0.14"
tracing = "0.1.29"
tracing-subscriber = { version = "0.3.5", default-features = false, features = [ "alloc", "env-filter", "registry", "std", "fmt" ] }
tempfile = { version = "3.3.0", optional = true }
cargo_metadata = "0.14"
>>>>>>> 62f396fb

[features]
spawn_xdot = ["tempfile"]
default = ["spawn_xdot"]<|MERGE_RESOLUTION|>--- conflicted
+++ resolved
@@ -10,24 +10,14 @@
 # bpaf = { git = "https://github.com/pacak/bpaf", rev = "6cc8b76127ca95e318a127ee55ae290b75bf48e4", features = ["derive"] }
 bpaf = { path = "../bpaf", features = ["derive"] }
 dot = "0.1.4"
-#guppy = "0.12.6"
-semver = "1.0.4"
+target-spec = "1.0"
+semver = "1.0"
 petgraph = "0.6.0"
-<<<<<<< HEAD
-toml_edit = "0.13.3"
-tracing = "0.1.29"
-tracing-subscriber = { version = "0.3.5", default-features = false, features = [ "alloc", "env-filter", "registry", "std", "fmt" ] }
-tempfile = { version = "3.3.0", optional = true }
-cargo_metadata = "*"
-target-spec = "0.9"
-kstring = "=1.0"
-=======
 toml_edit = "0.14"
 tracing = "0.1.29"
 tracing-subscriber = { version = "0.3.5", default-features = false, features = [ "alloc", "env-filter", "registry", "std", "fmt" ] }
 tempfile = { version = "3.3.0", optional = true }
 cargo_metadata = "0.14"
->>>>>>> 62f396fb
 
 [features]
 spawn_xdot = ["tempfile"]
