Hackerman solves following problems

- [Avoiding unnecessary recompilations](#hackerman-hack)
- [Explaining why workspace depends on a certain crate](#hackerman-explain)
- [Explaining what crates are needed for a certain crate](#hackerman-tree)
- [Finding crates that a workspace needs in multiple versions](#hackerman-dupes)
- [Hack status check](#hackerman-check)
- [Quick lookup for crate documentation, homepage, etc](#hackerman-show)


Currently included functionality contains

### Hackerman hack

As a part of working with workspaces cargo performs feature unification:
<https://doc.rust-lang.org/cargo/reference/features.html#feature-unification>

What does this mean?

Suppose you have a workspace
```toml
[workspace]
members = [ "mega", "potato" ]
```
With two members: `mega`
```toml
[package]
name = "mega"

[dependencies]
potatoer = { version = "0.2.1", features = ["mega"] }
```
And `potato`
```toml
[package]
name = "potato"

[dependencies]
potatoer = { version = "0.2.1", features = ["potato"] }
```
both both of which depend on a common third party crate `potatoer` but with different features:
`mega` is interested in `"mega"` aspect, `potato" is interested in `"potato"` one.

when running different commands you end up requiring several different versions of `potatoer`.

- Whole workspace commands will use version with unified features:
  ```bash
  cargo check # this will use potatoer with both "mega" and "potato"
  ```
- Commands operating on a single crate will use versions without unification:
  ```bash
  cargo check -p mega           # this will use potatoer with "mega" feature
  cargo check -p potatoer       # this will use potatoer with "potato" feature
  cargo check -p mega -p potato # this will require both "mega" and "potato"
  ```
If a dependency with required combination is not present - cargo will compile compile it.

One way to avoid this problem is to make sure that if members of a workspace depend on some
crate - they depend on it with the same set of features. Maintaining it by hand is error prone
and there's when `hackerman hack` and `hackerman restore` comes in.

When used with --lock option will take a checksum of all the dependencies and will
save it inside Cargo.toml file under ["package.metadata.hackerman.lock"] and subsequent
calls to check will confirm that this checksum is still valid.

This is required to make sure that original (unhacked) dependencies are saved and can be
restored at a later point.

### Hackerman explain

With large amount of dependencies it might be difficult to tell why exactly some sub-sub-sub
dependency is included. `hackerman explain` solves this problem:

Explain starts at a given crate/feature and follows reverse dependencies links
until reaches all the crossing points with the workspace but without entering the workspace itself.

Red nodes represent workspace members, green nodes represent starting features.
Dotted line represents dev-only dependency, dashed line - both dev and normal but
with different features across them.

If a crate is present in several versions you can specify the
version of one you are interested in but it's optional.

You can also specify which feature to look for, otherwise hackerman
will be looking for all of them.

Examples:

<<<<<<< HEAD
```text
=======
```bash
>>>>>>> 62f396fb
    cargo hackerman explain rand 0.8.4
    cargo hackerman explain serde_json preserve_order
```

### Hackerman tree

One different problem is figuring out what some crate requires for working. Welcome `hackerman
tree`:

[hackerman tree](https://github.com/pacak/hackerman/blob/master/doc/tree.md)

### Hackerman dupes

`cargo hackerman dupes` lists all the packages used in workspace dependencies present in more
than one version

[hackerman dupes](https://github.com/pacak/hackerman/blob/master/doc/dupes.md)

### Hackerman check

`cargo hackerman check` checks for any issues with unification and reports if fixes are
required

[hackerman check](https://github.com/pacak/hackerman/blob/master/doc/check.md)


### Hackerman show

[hackerman show](https://github.com/pacak/hackerman/blob/master/doc/show.md)



- explaining why a certain crate is included
- explaining why a certain feature of a crate is included (but a bit derpy)
- feature pre-unification



check.md
dupes.md
explain.md
show.md
tree.md


### Hackerman mergetool

Resolves merge and rebase conflicts for Cargo.toml files changed by hackerman

To use it you want something like this

global `.gitconfig` or local `.git/config`.
```ignore
[merge "hackerman"]
    name = merge restored files with hackerman
    driver = cargo hackerman merge %O %A %B %P
```

gitattributes file, could be local per project or global
```ignore
Cargo.toml merge=hackerman
```

To create a global gitattributes file you need to specify a path to it inside the global git
config:
```ignore
[core]
    attributesfile = ~/.gitattributes
```<|MERGE_RESOLUTION|>--- conflicted
+++ resolved
@@ -86,11 +86,7 @@
 
 Examples:
 
-<<<<<<< HEAD
 ```text
-=======
-```bash
->>>>>>> 62f396fb
     cargo hackerman explain rand 0.8.4
     cargo hackerman explain serde_json preserve_order
 ```
